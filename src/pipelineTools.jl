--- conflicted
+++ resolved
@@ -275,7 +275,6 @@
 function runPipe!(pipeline, obj_list)
     map(x -> x(obj_list...), pipeline)
     return nothing
-<<<<<<< HEAD
 end
 
 function plotAcc(obj_list)
@@ -290,7 +289,4 @@
     end
     Plots.ylims!(p, (0.4, 1))
     return p
-end
-=======
-end
->>>>>>> 00fc52f4
+end