<<<<<<< HEAD
using Pkg
Pkg.activate("groupL")

# Add packages
using LinearAlgebra, CovarianceEstimation,
PosDefManifold, PosDefManifoldML, Plots,
Diagonalizations, NPZ, YAML, HDF5, EzXML,
BlockDiagonals, DelimitedFiles, TimerOutputs, 
Base.Threads

# Add custom packages 
push!(LOAD_PATH, joinpath(@__DIR__, "Modules"))
using EEGio, System, FileSystem, 
EEGpreprocessing, EEGprocessing, ERPs

include(".\\src\\pipelineTools.jl");

# Main folder of the database
filepath = joinpath(@__DIR__, "exampleData");
# Folder name of the selected database
dbName = "bi2015a";

# Parameters
PCA_dim = nothing;
random_state = 1;
n_of_subject = 10;
selection_rule = :none;
threshold = 0.66;
turn = :local;
random_state = 1;
bandpass = (1,16);
artefact_rej = true;
n_splits = 5;
split_ratio = 50;
whitening = :svd;
initialize_U = :smart;
paradigm = :ERP;
verbose = true;

obj_list = initiateObjects(dbName, filepath;
                           n_of_subject=n_of_subject, PCA_dim=PCA_dim, verbose=true,
                           split_ratio=split_ratio, n_splits=n_splits,
                           whitening=whitening, initialize_U=initialize_U);

pipeline = [createTSVectors, trainSW, prepareGL, runGL, trainGL];
runPipe!(pipeline, obj_list)

pipeline2 = [runLeaveOut, trainFA];
runPipe!(pipeline2, obj_list)

plotAcc(obj_list)



pipe2 = [prepareGL, runGL, trainGL];
runPipe!(pipe2, obj_list)

pipe3 = [createTSVectors, trainSW, prepareGL, runLeaveOut];
runPipe!(pipe3, obj_list)

pipe4 =[trainFA];
runPipe!(pipe4, obj_list)

=======
using Pkg
Pkg.activate("groupL")

# Add packages
using LinearAlgebra, CovarianceEstimation,
PosDefManifold, PosDefManifoldML, Plots,
Diagonalizations, NPZ, YAML, HDF5, EzXML,
BlockDiagonals, DelimitedFiles, TimerOutputs, 
Base.Threads

# Add custom packages 
push!(LOAD_PATH, joinpath(@__DIR__, "Modules"))
using EEGio, System, FileSystem, 
EEGpreprocessing, EEGprocessing, ERPs

include(".\\src\\pipelineTools.jl");

# Main folder of the database
filepath = joinpath(@__DIR__, "exampleData");
# Folder name of the selected database
dbName = "bi2015a";

# Parameters
PCA_dim = nothing;
random_state = 1;
n_of_subject = 10;
selection_rule = :none;
threshold = 0.66;
turn = :local;
random_state = 1;
bandpass = (1,16);
artefact_rej = true;
n_splits = 5;
split_ratio = 50;
whitening = :svd;
initialize_U = :smart;
paradigm = :ERP;
verbose = true;

obj_list = initiateObjects(dbName, filepath;
                           n_of_subject=n_of_subject, PCA_dim=PCA_dim, verbose=true,
                           split_ratio=split_ratio, n_splits=n_splits,
                           whitening=whitening, initialize_U=initialize_U);

pipeline = [createTSVectors, trainSW, prepareGL, runGL, trainGL];
runPipe!(pipeline, obj_list)

pipeline2 = [runLeaveOut, trainFA];
runPipe!(pipeline2, obj_list)

plotAcc(obj_list)



pipe2 = [prepareGL, runGL, trainGL];
runPipe!(pipe2, obj_list)

pipe3 = [createTSVectors, trainSW, prepareGL, runLeaveOut];
runPipe!(pipe3, obj_list)

pipe4 =[trainFA];
runPipe!(pipe4, obj_list)


>>>>>>> a931e975
<|MERGE_RESOLUTION|>--- conflicted
+++ resolved
@@ -1,4 +1,3 @@
-<<<<<<< HEAD
 using Pkg
 Pkg.activate("groupL")
 
@@ -51,8 +50,6 @@
 
 plotAcc(obj_list)
 
-
-
 pipe2 = [prepareGL, runGL, trainGL];
 runPipe!(pipe2, obj_list)
 
@@ -62,69 +59,3 @@
 pipe4 =[trainFA];
 runPipe!(pipe4, obj_list)
 
-=======
-using Pkg
-Pkg.activate("groupL")
-
-# Add packages
-using LinearAlgebra, CovarianceEstimation,
-PosDefManifold, PosDefManifoldML, Plots,
-Diagonalizations, NPZ, YAML, HDF5, EzXML,
-BlockDiagonals, DelimitedFiles, TimerOutputs, 
-Base.Threads
-
-# Add custom packages 
-push!(LOAD_PATH, joinpath(@__DIR__, "Modules"))
-using EEGio, System, FileSystem, 
-EEGpreprocessing, EEGprocessing, ERPs
-
-include(".\\src\\pipelineTools.jl");
-
-# Main folder of the database
-filepath = joinpath(@__DIR__, "exampleData");
-# Folder name of the selected database
-dbName = "bi2015a";
-
-# Parameters
-PCA_dim = nothing;
-random_state = 1;
-n_of_subject = 10;
-selection_rule = :none;
-threshold = 0.66;
-turn = :local;
-random_state = 1;
-bandpass = (1,16);
-artefact_rej = true;
-n_splits = 5;
-split_ratio = 50;
-whitening = :svd;
-initialize_U = :smart;
-paradigm = :ERP;
-verbose = true;
-
-obj_list = initiateObjects(dbName, filepath;
-                           n_of_subject=n_of_subject, PCA_dim=PCA_dim, verbose=true,
-                           split_ratio=split_ratio, n_splits=n_splits,
-                           whitening=whitening, initialize_U=initialize_U);
-
-pipeline = [createTSVectors, trainSW, prepareGL, runGL, trainGL];
-runPipe!(pipeline, obj_list)
-
-pipeline2 = [runLeaveOut, trainFA];
-runPipe!(pipeline2, obj_list)
-
-plotAcc(obj_list)
-
-
-
-pipe2 = [prepareGL, runGL, trainGL];
-runPipe!(pipe2, obj_list)
-
-pipe3 = [createTSVectors, trainSW, prepareGL, runLeaveOut];
-runPipe!(pipe3, obj_list)
-
-pipe4 =[trainFA];
-runPipe!(pipe4, obj_list)
-
-
->>>>>>> a931e975
